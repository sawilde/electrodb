const Validator = require("jsonschema").Validator;
Validator.prototype.customFormats.isFunction = function(input) {
	return typeof input === "function";
};
Validator.prototype.customFormats.isFunctionOrString = function(input) {
	return typeof input === "function" || typeof input === "string";
};
Validator.prototype.customFormats.isFunctionOrRegexp = function(input) {
	return typeof input === "function" || input instanceof RegExp;
};

let v = new Validator();

const Attribute = {
	id: "/Attribute",
	type: "object",
	required: ["type"],
	properties: {
		type: {
			// todo: only specific values
			type: ["string", "array"],
			// enum: ["string", "number", "boolean", "enum"],
		},
		field: {
			type: "string",
		},
		label: {
			type: "string",
		},
		readOnly: {
			type: "boolean",
		},
		required: {
			type: "boolean",
		},
		cast: {
			type: "string",
			enum: ["string", "number"],
		},
		default: {
			type: "any",
			format: "isFunctionOrString",
		},
		validate: {
			type: "any",
			format: "isFunctionOrRegexp",
		},
		get: {
			type: "any",
			format: "isFunction",
		},
		set: {
			type: "any",
			format: "isFunction",
		},
	},
};

const Index = {
	id: "/Index",
	type: "object",
	properties: {
		pk: {
			type: "object",
			required: true,
			properties: {
				field: {
					type: "string",
					required: true,
				},
				facets: {
<<<<<<< HEAD
					type: ["array", "string"],
=======
					type: "array",
>>>>>>> 272167f9
					minItems: 1,
					items: {
						type: "string",
					},
					required: true,
				},
			},
		},
		sk: {
			type: "object",
			required: ["field", "facets"],
			properties: {
				field: {
					type: "string",
					required: true,
				},
				facets: {
<<<<<<< HEAD
					type: ["array", "string"],
=======
					type: "array",
>>>>>>> 272167f9
					minItems: 1,
					required: true,
					items: {
						type: "string",
					},
				},
			},
		},
		index: {
			type: "string",
		},
	},
};

const Model = {
	type: "object",
	required: true,
	properties: {
		service: {
			type: "string",
			required: true,
		},
		entity: {
			type: "string",
			required: true,
		},
		table: {
			type: "string",
			required: true,
		},
		version: {
			type: "string",
		},
		attributes: {
			type: "object",
			patternProperties: {
				["."]: { $ref: "/Attribute" },
			},
		},
		indexes: {
			type: "object",
			minProperties: 1,
			patternProperties: {
				["."]: { $ref: "/Index" },
			},
		},
		filters: { $ref: "/Filters" },
	},
};

const Filters = {
	id: "/Filters",
	type: "object",
	patternProperties: {
		["."]: {
			type: "any",
			format: "isFunction",
			message: "Requires function",
		},
	},
};

v.addSchema(Attribute, "/Attribute");
v.addSchema(Index, "/Index");
v.addSchema(Filters, "/Filters");
v.addSchema(Model, "/Model");

function validateModel(model = {}) {
	let errors = v.validate(model, "/Model").errors;
	if (errors.length) {
		throw new Error(
			errors
				.map(err => {
					let message = `${err.property}`;
<<<<<<< HEAD
					if (err.argument === "isFunction") {
						return `${message} must be a function`;
					} else if (err.argument === "isFunctionOrString") {
						return `${message} must be either a function or string`;
					} else if (err.argument === "isFunctionOrRegexp") {
						return `${message} must be either a function or Regexp`;
					} else {
						return `${message} ${err.message}`;
=======
					switch (err.argument) {
						case "isFunction":
							return `${message} must be a function`;
						case "isFunctionOrString":
							return `${message} must be either a function or string`;
						case "isFunctionOrRegexp":
							return `${message} must be either a function or Regexp`;
						default:
							return `${message} ${err.message}`;
>>>>>>> 272167f9
					}
				})
				.join(", "),
		);
	}
}

module.exports = {
	model: validateModel,
};<|MERGE_RESOLUTION|>--- conflicted
+++ resolved
@@ -69,11 +69,7 @@
 					required: true,
 				},
 				facets: {
-<<<<<<< HEAD
-					type: ["array", "string"],
-=======
 					type: "array",
->>>>>>> 272167f9
 					minItems: 1,
 					items: {
 						type: "string",
@@ -91,11 +87,7 @@
 					required: true,
 				},
 				facets: {
-<<<<<<< HEAD
-					type: ["array", "string"],
-=======
 					type: "array",
->>>>>>> 272167f9
 					minItems: 1,
 					required: true,
 					items: {
@@ -170,16 +162,6 @@
 			errors
 				.map(err => {
 					let message = `${err.property}`;
-<<<<<<< HEAD
-					if (err.argument === "isFunction") {
-						return `${message} must be a function`;
-					} else if (err.argument === "isFunctionOrString") {
-						return `${message} must be either a function or string`;
-					} else if (err.argument === "isFunctionOrRegexp") {
-						return `${message} must be either a function or Regexp`;
-					} else {
-						return `${message} ${err.message}`;
-=======
 					switch (err.argument) {
 						case "isFunction":
 							return `${message} must be a function`;
@@ -189,7 +171,6 @@
 							return `${message} must be either a function or Regexp`;
 						default:
 							return `${message} ${err.message}`;
->>>>>>> 272167f9
 					}
 				})
 				.join(", "),
